// Copyright (C) 2009-2019 Lightbend Inc. <https://www.lightbend.com>

// Comment to get more information during initialization
logLevel := Level.Warn

lazy val plugins = (project in file(".")).dependsOn(playDocsPlugin)

lazy val playDocsPlugin = ProjectRef(Path.fileProperty("user.dir").getParentFile, "Play-Docs-Sbt-Plugin")

// Required for Production.md
addSbtPlugin("com.eed3si9n" % "sbt-assembly" % "0.14.5")

// Required for PlayEnhancer.md
addSbtPlugin("com.typesafe.sbt" % "sbt-play-enhancer" % "1.2.2")

// Add headers to example sources
addSbtPlugin("de.heikoseeberger" % "sbt-header"         % "5.2.0")
<<<<<<< HEAD
addSbtPlugin("com.lightbend.sbt" % "sbt-java-formatter" % "0.4.3")
addSbtPlugin("org.scalameta"     % "sbt-scalafmt"       % "2.0.0")
=======
addSbtPlugin("com.lightbend.sbt" % "sbt-java-formatter" % "0.4.4")
>>>>>>> d2807996

// Required for Tutorial
addSbtPlugin("com.typesafe.sbt" % "sbt-twirl" % "1.3.15")<|MERGE_RESOLUTION|>--- conflicted
+++ resolved
@@ -15,12 +15,8 @@
 
 // Add headers to example sources
 addSbtPlugin("de.heikoseeberger" % "sbt-header"         % "5.2.0")
-<<<<<<< HEAD
-addSbtPlugin("com.lightbend.sbt" % "sbt-java-formatter" % "0.4.3")
+addSbtPlugin("com.lightbend.sbt" % "sbt-java-formatter" % "0.4.4")
 addSbtPlugin("org.scalameta"     % "sbt-scalafmt"       % "2.0.0")
-=======
-addSbtPlugin("com.lightbend.sbt" % "sbt-java-formatter" % "0.4.4")
->>>>>>> d2807996
 
 // Required for Tutorial
 addSbtPlugin("com.typesafe.sbt" % "sbt-twirl" % "1.3.15")