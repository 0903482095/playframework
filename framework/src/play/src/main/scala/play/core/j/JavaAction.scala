/*
 * Copyright (C) 2009-2013 Typesafe Inc. <http://www.typesafe.com>
 */
package play.core.j

import play.api.inject.NewInstanceInjector

import scala.language.existentials

import play.api.libs.iteratee.Execution.trampoline
import play.api.mvc._
import play.mvc.{ Action => JAction, Result => JResult }
import play.mvc.Http.{ Context => JContext }
import play.libs.F.{ Promise => JPromise }
import scala.concurrent.{ ExecutionContext, Future }

/**
 * Retains and evaluates what is otherwise expensive reflection work on call by call basis.
 * @param controller The controller to be evaluated
 * @param method     The method to be evaluated
 */
class JavaActionAnnotations(val controller: Class[_], val method: java.lang.reflect.Method) {

  val parser: BodyParser[play.mvc.Http.RequestBody] =
    Seq(method.getAnnotation(classOf[play.mvc.BodyParser.Of]), controller.getAnnotation(classOf[play.mvc.BodyParser.Of]))
      .filterNot(_ == null)
      .headOption.map { bodyParserOf =>
        bodyParserOf.value.newInstance.parser(bodyParserOf.maxLength)
<<<<<<< HEAD
      }.getOrElse(JavaParsers.anyContent(-1))
=======
      }.getOrElse(JavaParsers.default_(java.lang.Integer.MAX_VALUE))
>>>>>>> 19b342a2

  val controllerAnnotations = play.api.libs.Collections.unfoldLeft[Seq[java.lang.annotation.Annotation], Option[Class[_]]](Option(controller)) { clazz =>
    clazz.map(c => (Option(c.getSuperclass), c.getDeclaredAnnotations.toSeq))
  }.flatten

  val actionMixins = {
    (method.getDeclaredAnnotations ++ controllerAnnotations).collect {
      case a: play.mvc.With => a.value.map(c => (a, c)).toSeq
      case a if a.annotationType.isAnnotationPresent(classOf[play.mvc.With]) =>
        a.annotationType.getAnnotation(classOf[play.mvc.With]).value.map(c => (a, c)).toSeq
    }.flatten.reverse
  }
}

/*
 * An action that's handling Java requests
 */
trait JavaAction extends Action[play.mvc.Http.RequestBody] with JavaHelpers {

  def invocation: JPromise[JResult]
  val annotations: JavaActionAnnotations

  def apply(req: Request[play.mvc.Http.RequestBody]): Future[Result] = {

    val javaContext: JContext = createJavaContext(req)

    val rootAction = new JAction[Any] {
      def call(ctx: JContext): JPromise[JResult] = invocation
    }

    // Wrap into user defined Global action
    val baseAction = play.api.Play.maybeApplication.map { app =>
      app.global match {
        case global: JavaGlobalSettingsAdapter =>
          val action = global.underlying.onRequest(javaContext.request, annotations.method)
          action.delegate = rootAction
          action
        case _ => rootAction
      }
    }.getOrElse(rootAction)

    val finalAction = annotations.actionMixins.foldLeft[JAction[_ <: Any]](baseAction) {
      case (delegate, (annotation, actionClass)) =>
        val injector = play.api.Play.maybeApplication.map(_.injector).getOrElse(NewInstanceInjector)
        val action = injector.instanceOf(actionClass).asInstanceOf[play.mvc.Action[Object]]
        action.configuration = annotation
        action.delegate = delegate
        action
    }

    val trampolineWithContext: ExecutionContext = {
      val javaClassLoader = Thread.currentThread.getContextClassLoader
      new HttpExecutionContext(javaClassLoader, javaContext, trampoline)
    }
    val actionFuture: Future[Future[JResult]] = Future { finalAction.call(javaContext).wrapped }(trampolineWithContext)
    val flattenedActionFuture: Future[JResult] = actionFuture.flatMap(identity)(trampoline)
    val resultFuture: Future[Result] = flattenedActionFuture.map(createResult(javaContext, _))(trampoline)
    resultFuture
  }

}<|MERGE_RESOLUTION|>--- conflicted
+++ resolved
@@ -26,11 +26,7 @@
       .filterNot(_ == null)
       .headOption.map { bodyParserOf =>
         bodyParserOf.value.newInstance.parser(bodyParserOf.maxLength)
-<<<<<<< HEAD
-      }.getOrElse(JavaParsers.anyContent(-1))
-=======
-      }.getOrElse(JavaParsers.default_(java.lang.Integer.MAX_VALUE))
->>>>>>> 19b342a2
+      }.getOrElse(JavaParsers.default_(-1))
 
   val controllerAnnotations = play.api.libs.Collections.unfoldLeft[Seq[java.lang.annotation.Annotation], Option[Class[_]]](Option(controller)) { clazz =>
     clazz.map(c => (Option(c.getSuperclass), c.getDeclaredAnnotations.toSeq))
